from ctypes import Structure, c_double, c_int, byref
from . import clibrebound
import math
import ctypes.util
import rebound

__all__ = ["Particle"]

def notNone(a):
    """
    Returns True if array a contains at least one element that is not None. Returns False otherwise.
    """
    return a.count(None) != len(a)

class Particle(Structure):
    """
    The main REBOUND particle data structure. 
    This is an abstraction of the reb_particle structure in C.
    The Particle fields are set at the end of simulation.py to avoid circular references.
    
    Attributes
    ----------
    x, y, z     : float       
        Particle positions
    vx, vy, vz  : float       
        Particle velocities
    ax, ay, az  : float       
        Particle accelerations
    m           : float       
        Particle mass
    r           : float       
        Particle radius
    lastcollision : float       
        Last time the particle had a physical collision (if checking for collisions)
    c           : c_void_p (C void pointer) 
        Pointer to the cell the particle is currently in (if using tree code)
    id          : int         
        Particle ID (arbitrary, specified by the user)
    ap          : c_void_p (C void pointer)
        Pointer to additional parameters one might want to add to particles
    _sim        : POINTER(rebound.Simulation)
        Internal pointer to the parent simulation (used in C version of REBOUND)
    """
    def __str__(self):
        """ 
        Returns a string with the position and velocity of the particle.
        """
        return "<rebound.Particle object, id=%s m=%s x=%s y=%s z=%s vx=%s vy=%s vz=%s>"%(self.id,self.m,self.x,self.y,self.z,self.vx,self.vy,self.vz)
    
<<<<<<< HEAD
    def __init__(self, particle=None, m=None, x=None, y=None, z=None, vx=None, vy=None, vz=None, primary=None, a=None, P=None, e=None, inc=None, Omega=None, omega=None, pomega=None, f=None, M=None, l=None, theta=None, T=None, r=None, id=None, date=None, simulation=None):
=======
    def __init__(self, particle=None, m=None, x=None, y=None, z=None, vx=None, vy=None, vz=None, primary=None, a=None, e=None, inc=None, Omega=None, omega=None, pomega=None, f=None, M=None, l=None, theta=None, r=None, id=None, date=None, simulation=None, variation=None, variation2=None, variation_order=1):
>>>>>>> 3bc5fd98
        """
        Initializes a Particle structure.
        Typically users will not create Particle structures directly.
        Rather, use the add member function of a Simulation instance, which will create a Particle and add it to the simulation.

        Accepts either cartesian positions and velocities, or orbital elements together with the reference Particle (primary), but not both.
        Requires a simulation instance for the Particle.
        For convenience, optional keywords that are not passed default to zero (mass, cartesian and orbital elements). 
        However, if passing orbital elements directly or implicitly (by passing a primary Particle), you must specify the semimajor axis.  To specify the longitude of ascending node you must pass Omega, to specify the pericenter you can pass either omega or pomega (not both), and for the longitude/anomaly you can pass one of f, M, l or theta.  See ipython_examples/OrbitalElements.ipynb.  See, e.g., Murray & Dermott Solar System Dynamics for angle definitions.

        All angles should be specified in radians.

        Parameters
        ----------
        particle    : Particle    
            For consistency with other particle addition routines.  Cannot be passed when creating a particle in this way.
        m           : float       
            Mass        (Default: 0)
        x, y, z     : float       
            Positions   (Default: 0)
        vx, vy, vz  : float       
            Velocities  (Default: 0)
        primary     : Particle    
            Primary body for converting orbital elements to cartesian (Default: center of mass of the particles in the passed simulation, i.e., will yield Jacobi coordinates as you progressively pass particles) 
        a           : float       
            Semimajor axis (a or P required if passing orbital elements)
        P           : float
            Orbital period (a or P required if passing orbital elements)
        e           : float       
            Eccentricity                (Default: 0)
        inc         : float       
            Inclination                 (Default: 0)
        Omega       : float       
            Longitude of ascending node (Default: 0)
        omega       : float       
            Argument of pericenter      (Default: 0)
        pomega      : float       
            Longitude of pericenter     (Default: 0)
        f           : float       
            True anomaly                (Default: 0)
        M           : float       
            Mean anomaly                (Default: 0)
        l           : float       
            Mean longitude              (Default: 0)
        theta       : float       
            True longitude              (Default: 0)
        T           : float 
            Time of pericenter passage  
        r           : float       
            Particle radius (only used for collisional simulations)
        id          : int               (Default: 0)
            Particle ID (arbitrary, specified by the user)
        date        : string      
            For consistency with adding particles through horizons.  Not used here.
        simulation  : Simulation)  
            Simulation instance associated with this particle (Required)
        variation   : string            (Default: None)
            Set this string to the name of an orbital parameter to initialize the particle as a variational particle.
        variation2  : string            (Default: None)
            Set this string to the name of a second orbital parameter to initialize the particle as a variational particle.
            Only used for second order variational equations. If not given, the parameter variation will be used (diagonal elements).
        variation_order : int           (Default: 1)
            Order of the variational particle (only used if 'variation' is not None)
        
        Returns
        -------
        A rebound.Particle object 
        
        Examples
        --------

        >>> sim = rebound.Simulation()
        >>> sim.add(m=1.)
        >>> sim.add(m=0.001, a=0.5, e=0.01)
        >>> sim.add(m=0.0, x=1., vy=1.)

        """        

        if particle is not None:
            raise ValueError("Cannot initialize particle from other particles.")
        cart = [x,y,z,vx,vy,vz]
        orbi = [primary,a,P,e,inc,Omega,omega,pomega,f,M,l,theta,T]
       
        self.ax = 0.
        self.ay = 0.
        self.az = 0.
        if m is None:
            self.m = 0.
        else:
            self.m = m
        if id is None:
            self.id = 0
        else:
            self.id = id
        if r is None:
            self.r = 0.
        else:
            self.r = r
        self.lastcollision = 0.
        self.c = None
        self.ap = None
        
        if notNone(cart) and notNone(orbi):
                raise ValueError("You cannot pass cartesian coordinates and orbital elements (and/or primary) at the same time.")
        if notNone(orbi):
            if simulation is None:
                raise ValueError("Need to specify simulation when initializing particle with orbital elements.")
            if primary is None:
                clibrebound.reb_get_com.restype = Particle
                primary = clibrebound.reb_get_com(byref(simulation)) # this corresponds to adding in Jacobi coordinates
            if a is None and P is None:
                raise ValueError("You need to pass either a semimajor axis or orbital period to initialize the particle using orbital elements.")
            if a is not None and P is not None:
                raise ValueError("You can pass either the semimajor axis or orbital period, but not both.")
            if a is None:
                a = (P**2*simulation.G*(primary.m + self.m)/(4.*math.pi**2))**(1./3.)
            if e is None:
                e = 0.
            if inc is None:
                inc = 0.
            if Omega is None:               # we require that Omega be passed if you want to specify longitude of node
                Omega = 0.

            pericenters = [omega, pomega]   # Need omega for C function. Can specify it either directly or through pomega indirectly. 
            numNones = pericenters.count(None)

            if numNones == 0:
                raise ValueError("Can't pass both omega and pomega")
            if numNones == 2:                   # Neither passed.  Default to 0.
                omega = 0.
            if numNones == 1:
                if pomega is not None:          # Only have to find omega is pomega was passed
                    if math.cos(inc) > 0:       # inc is in range [-pi/2, pi/2] (prograde), so pomega = Omega + omega
                        omega = pomega - Omega
                    else:
                        omega = Omega - pomega  # for retrograde orbits, pomega = Omega - omega

            longitudes = [f,M,l,theta,T]      # can specify longitude through any of these four.  Need f for C function.
            numNones = longitudes.count(None)

            if numNones < 4:
                raise ValueError("Can only pass one longitude/anomaly in the set [f, M, l, theta, T]")
            if numNones == 5:                           # none of them passed.  Default to 0.
                f = 0.
            if numNones == 4:                           # Only one was passed.
                if f is None:                           # Only have to work if f wasn't passed.
                    if theta is not None:               # theta is next easiest
                        if math.cos(inc) > 0:           # for prograde orbits, theta = Omega + omega + f
                            f = theta - Omega - omega
                        else:
                            f = Omega - omega - theta   # for retrograde, theta = Omega - omega - f
                    else:                               # Either M, l, or T was passed.  Will need to find M first (if not passed) to find f
                        if l is not None:
                            if math.cos(inc) > 0:       # for prograde orbits, l = Omega + omega + M
                                M = l - Omega - omega
                            else:
                                M = Omega - omega - l   # for retrograde, l = Omega - omega - M
                        else:
                            if T is not None:           # works for both elliptical and hyperbolic orbits
                                n = (simulation.G*(primary.m+self.m)/abs(a**3))**0.5
                                M = n*(simulation.t - T)
                        clibrebound.reb_tools_M_to_f.restype = c_double
                        f = clibrebound.reb_tools_M_to_f(c_double(e), c_double(M))


            if variation is None:
                err = c_int()
                clibrebound.reb_tools_orbit_to_particle_err.restype = Particle
                p = clibrebound.reb_tools_orbit_to_particle_err(c_double(simulation.G), primary, c_double(self.m), c_double(a), c_double(e), c_double(inc), c_double(Omega), c_double(omega), c_double(f), byref(err))
                if err.value == 1:
                    raise ValueError("Can't set e exactly to 1.")
                if err.value == 2:
                    raise ValueError("Eccentricity must be greater than or equal to zero.")
                if err.value == 3:
                    raise ValueError("Bound orbit (a > 0) must have e < 1.")
                if err.value == 4:
                    raise ValueError("Unbound orbit (a < 0) must have e > 1.")
                if err.value == 5:
                    raise ValueError("Unbound orbit can't have f beyond the range allowed by the asymptotes set by the hyperbola.")
            else:
                if variation_order==1:
                    if variation == "a":
                        clibrebound.reb_tools_orbit_to_particle_da.restype = Particle
                        p = clibrebound.reb_tools_orbit_to_particle_da(c_double(simulation.G), primary, c_double(self.m), c_double(a), c_double(e), c_double(inc), c_double(Omega), c_double(omega), c_double(f))
                    elif variation == "e":
                        clibrebound.reb_tools_orbit_to_particle_de.restype = Particle
                        p = clibrebound.reb_tools_orbit_to_particle_de(c_double(simulation.G), primary, c_double(self.m), c_double(a), c_double(e), c_double(inc), c_double(Omega), c_double(omega), c_double(f))
                    elif variation == "i":
                        clibrebound.reb_tools_orbit_to_particle_di.restype = Particle
                        p = clibrebound.reb_tools_orbit_to_particle_di(c_double(simulation.G), primary, c_double(self.m), c_double(a), c_double(e), c_double(inc), c_double(Omega), c_double(omega), c_double(f))
                    elif variation == "Omega":
                        clibrebound.reb_tools_orbit_to_particle_dOmega.restype = Particle
                        p = clibrebound.reb_tools_orbit_to_particle_dOmega(c_double(simulation.G), primary, c_double(self.m), c_double(a), c_double(e), c_double(inc), c_double(Omega), c_double(omega), c_double(f))
                    elif variation == "omega":
                        clibrebound.reb_tools_orbit_to_particle_domega.restype = Particle
                        p = clibrebound.reb_tools_orbit_to_particle_domega(c_double(simulation.G), primary, c_double(self.m), c_double(a), c_double(e), c_double(inc), c_double(Omega), c_double(omega), c_double(f))
                    elif variation == "f":
                        clibrebound.reb_tools_orbit_to_particle_df.restype = Particle
                        p = clibrebound.reb_tools_orbit_to_particle_df(c_double(simulation.G), primary, c_double(self.m), c_double(a), c_double(e), c_double(inc), c_double(Omega), c_double(omega), c_double(f))
                    elif variation == "m":
                        clibrebound.reb_tools_orbit_to_particle_dm.restype = Particle
                        p = clibrebound.reb_tools_orbit_to_particle_dm(c_double(simulation.G), primary, c_double(self.m), c_double(a), c_double(e), c_double(inc), c_double(Omega), c_double(omega), c_double(f))
                    else:
                        raise ValueError("Variational particles can only be initializes using the derivatives with respect to a, e, i, Omega, omega, f and m.")
                elif variation_order==2:
                    if variation2 is None:
                        variation2 = variation
                    # Swap variations if needed
                    vlist = ["a","e","i","Omega","omega","f","m"]
                    vi1 = vlist.index(variation)
                    vi2 = vlist.index(variation2)
                    if vi2 < vi1:
                        variation, variation2 = variation2, variation

                    if variation == "a" and variation2=="a":
                        clibrebound.reb_tools_orbit_to_particle_dda.restype = Particle
                        p = clibrebound.reb_tools_orbit_to_particle_dda(c_double(simulation.G), primary, c_double(self.m), c_double(a), c_double(e), c_double(inc), c_double(Omega), c_double(omega), c_double(f))
                    elif variation == "e" and variation2=="e":
                        clibrebound.reb_tools_orbit_to_particle_dde.restype = Particle
                        p = clibrebound.reb_tools_orbit_to_particle_dde(c_double(simulation.G), primary, c_double(self.m), c_double(a), c_double(e), c_double(inc), c_double(Omega), c_double(omega), c_double(f))
                    elif variation == "i" and variation2=="i":
                        clibrebound.reb_tools_orbit_to_particle_ddi.restype = Particle
                        p = clibrebound.reb_tools_orbit_to_particle_ddi(c_double(simulation.G), primary, c_double(self.m), c_double(a), c_double(e), c_double(inc), c_double(Omega), c_double(omega), c_double(f))
                    elif variation == "Omega" and variation2=="Omega":
                        clibrebound.reb_tools_orbit_to_particle_ddOmega.restype = Particle
                        p = clibrebound.reb_tools_orbit_to_particle_ddOmega(c_double(simulation.G), primary, c_double(self.m), c_double(a), c_double(e), c_double(inc), c_double(Omega), c_double(omega), c_double(f))
                    elif variation == "omega" and variation2=="omega":
                        clibrebound.reb_tools_orbit_to_particle_ddomega.restype = Particle
                        p = clibrebound.reb_tools_orbit_to_particle_ddomega(c_double(simulation.G), primary, c_double(self.m), c_double(a), c_double(e), c_double(inc), c_double(Omega), c_double(omega), c_double(f))
                    elif variation == "f" and variation2=="f":
                        clibrebound.reb_tools_orbit_to_particle_ddf.restype = Particle
                        p = clibrebound.reb_tools_orbit_to_particle_ddf(c_double(simulation.G), primary, c_double(self.m), c_double(a), c_double(e), c_double(inc), c_double(Omega), c_double(omega), c_double(f))
                    elif variation == "m" and variation2=="m":
                        clibrebound.reb_tools_orbit_to_particle_ddm.restype = Particle
                        p = clibrebound.reb_tools_orbit_to_particle_ddm(c_double(simulation.G), primary, c_double(self.m), c_double(a), c_double(e), c_double(inc), c_double(Omega), c_double(omega), c_double(f))
                    # Cross terms
                    elif variation == "a" and variation2=="e":
                        clibrebound.reb_tools_orbit_to_particle_da_de.restype = Particle
                        p = clibrebound.reb_tools_orbit_to_particle_da_de(c_double(simulation.G), primary, c_double(self.m), c_double(a), c_double(e), c_double(inc), c_double(Omega), c_double(omega), c_double(f))
                    elif variation == "a" and variation2=="i":
                        clibrebound.reb_tools_orbit_to_particle_da_di.restype = Particle
                        p = clibrebound.reb_tools_orbit_to_particle_da_di(c_double(simulation.G), primary, c_double(self.m), c_double(a), c_double(e), c_double(inc), c_double(Omega), c_double(omega), c_double(f))
                    elif variation == "a" and variation2=="Omega":
                        clibrebound.reb_tools_orbit_to_particle_da_dOmega.restype = Particle
                        p = clibrebound.reb_tools_orbit_to_particle_da_dOmega(c_double(simulation.G), primary, c_double(self.m), c_double(a), c_double(e), c_double(inc), c_double(Omega), c_double(omega), c_double(f))
                    elif variation == "a" and variation2=="omega":
                        clibrebound.reb_tools_orbit_to_particle_da_domega.restype = Particle
                        p = clibrebound.reb_tools_orbit_to_particle_da_domega(c_double(simulation.G), primary, c_double(self.m), c_double(a), c_double(e), c_double(inc), c_double(Omega), c_double(omega), c_double(f))
                    elif variation == "a" and variation2=="f":
                        clibrebound.reb_tools_orbit_to_particle_da_df.restype = Particle
                        p = clibrebound.reb_tools_orbit_to_particle_da_df(c_double(simulation.G), primary, c_double(self.m), c_double(a), c_double(e), c_double(inc), c_double(Omega), c_double(omega), c_double(f))
                    elif variation == "a" and variation2=="m":
                        clibrebound.reb_tools_orbit_to_particle_da_dm.restype = Particle
                        p = clibrebound.reb_tools_orbit_to_particle_da_dm(c_double(simulation.G), primary, c_double(self.m), c_double(a), c_double(e), c_double(inc), c_double(Omega), c_double(omega), c_double(f))
                    elif variation == "e" and variation2=="i":
                        clibrebound.reb_tools_orbit_to_particle_de_di.restype = Particle
                        p = clibrebound.reb_tools_orbit_to_particle_de_di(c_double(simulation.G), primary, c_double(self.m), c_double(a), c_double(e), c_double(inc), c_double(Omega), c_double(omega), c_double(f))
                    elif variation == "e" and variation2=="Omega":
                        clibrebound.reb_tools_orbit_to_particle_de_dOmega.restype = Particle
                        p = clibrebound.reb_tools_orbit_to_particle_de_dOmega(c_double(simulation.G), primary, c_double(self.m), c_double(a), c_double(e), c_double(inc), c_double(Omega), c_double(omega), c_double(f))
                    elif variation == "e" and variation2=="omega":
                        clibrebound.reb_tools_orbit_to_particle_de_domega.restype = Particle
                        p = clibrebound.reb_tools_orbit_to_particle_de_domega(c_double(simulation.G), primary, c_double(self.m), c_double(a), c_double(e), c_double(inc), c_double(Omega), c_double(omega), c_double(f))
                    elif variation == "e" and variation2=="f":
                        clibrebound.reb_tools_orbit_to_particle_de_df.restype = Particle
                        p = clibrebound.reb_tools_orbit_to_particle_de_df(c_double(simulation.G), primary, c_double(self.m), c_double(a), c_double(e), c_double(inc), c_double(Omega), c_double(omega), c_double(f))
                    elif variation == "e" and variation2=="m":
                        clibrebound.reb_tools_orbit_to_particle_de_dm.restype = Particle
                        p = clibrebound.reb_tools_orbit_to_particle_de_dm(c_double(simulation.G), primary, c_double(self.m), c_double(a), c_double(e), c_double(inc), c_double(Omega), c_double(omega), c_double(f))
                    elif variation == "i" and variation2=="Omega":
                        clibrebound.reb_tools_orbit_to_particle_di_dOmega.restype = Particle
                        p = clibrebound.reb_tools_orbit_to_particle_di_dOmega(c_double(simulation.G), primary, c_double(self.m), c_double(a), c_double(e), c_double(inc), c_double(Omega), c_double(omega), c_double(f))
                    elif variation == "i" and variation2=="omega":
                        clibrebound.reb_tools_orbit_to_particle_di_domega.restype = Particle
                        p = clibrebound.reb_tools_orbit_to_particle_di_domega(c_double(simulation.G), primary, c_double(self.m), c_double(a), c_double(e), c_double(inc), c_double(Omega), c_double(omega), c_double(f))
                    elif variation == "i" and variation2=="f":
                        clibrebound.reb_tools_orbit_to_particle_di_df.restype = Particle
                        p = clibrebound.reb_tools_orbit_to_particle_di_df(c_double(simulation.G), primary, c_double(self.m), c_double(a), c_double(e), c_double(inc), c_double(Omega), c_double(omega), c_double(f))
                    elif variation == "i" and variation2=="m":
                        clibrebound.reb_tools_orbit_to_particle_di_dm.restype = Particle
                        p = clibrebound.reb_tools_orbit_to_particle_di_dm(c_double(simulation.G), primary, c_double(self.m), c_double(a), c_double(e), c_double(inc), c_double(Omega), c_double(omega), c_double(f))
                    elif variation == "Omega" and variation2=="omega":
                        clibrebound.reb_tools_orbit_to_particle_dOmega_domega.restype = Particle
                        p = clibrebound.reb_tools_orbit_to_particle_dOmega_domega(c_double(simulation.G), primary, c_double(self.m), c_double(a), c_double(e), c_double(inc), c_double(Omega), c_double(omega), c_double(f))
                    elif variation == "Omega" and variation2=="f":
                        clibrebound.reb_tools_orbit_to_particle_dOmega_df.restype = Particle
                        p = clibrebound.reb_tools_orbit_to_particle_dOmega_df(c_double(simulation.G), primary, c_double(self.m), c_double(a), c_double(e), c_double(inc), c_double(Omega), c_double(omega), c_double(f))
                    elif variation == "Omega" and variation2=="m":
                        clibrebound.reb_tools_orbit_to_particle_dOmega_dm.restype = Particle
                        p = clibrebound.reb_tools_orbit_to_particle_dOmega_dm(c_double(simulation.G), primary, c_double(self.m), c_double(a), c_double(e), c_double(inc), c_double(Omega), c_double(omega), c_double(f))
                    elif variation == "omega" and variation2=="f":
                        clibrebound.reb_tools_orbit_to_particle_domega_df.restype = Particle
                        p = clibrebound.reb_tools_orbit_to_particle_domega_df(c_double(simulation.G), primary, c_double(self.m), c_double(a), c_double(e), c_double(inc), c_double(Omega), c_double(omega), c_double(f))
                    elif variation == "omega" and variation2=="m":
                        clibrebound.reb_tools_orbit_to_particle_domega_dm.restype = Particle
                        p = clibrebound.reb_tools_orbit_to_particle_domega_dm(c_double(simulation.G), primary, c_double(self.m), c_double(a), c_double(e), c_double(inc), c_double(Omega), c_double(omega), c_double(f))
                    elif variation == "f" and variation2=="m":
                        clibrebound.reb_tools_orbit_to_particle_df_dm.restype = Particle
                        p = clibrebound.reb_tools_orbit_to_particle_df_dm(c_double(simulation.G), primary, c_double(self.m), c_double(a), c_double(e), c_double(inc), c_double(Omega), c_double(omega), c_double(f))
                    else:
                        raise ValueError("Variational particles can only be initializes using the derivatives with respect to a, e, i, Omega, omega, f and m.")
                else:
                    raise ValueError("Variational equations beyond second order are not implemented.")
                self.m = p.m

            
            self.x = p.x
            self.y = p.y
            self.z = p.z
            self.vx = p.vx
            self.vy = p.vy
            self.vz = p.vz
        else:
            if x is None:
                x = 0.
            if y is None:
                y = 0.
            if z is None:
                z = 0.
            if vx is None:
                vx = 0.
            if vy is None:
                vy = 0.
            if vz is None:
                vz = 0.
            self.x = x
            self.y = y
            self.z = z
            self.vx = vx
            self.vy = vy
            self.vz = vz

    def calculate_orbit(self, primary=None):
        """ 
        Returns a rebound.Orbit object with the keplerian orbital elements
        corresponding to the particle around the passed primary
        (rebound.Particle) If no primary is passed, defaults to Jacobi coordinates. 
        
        Examples
        --------
        
        >>> sim = rebound.Simulation()
        >>> sim.add(m=1.)
        >>> sim.add(x=1.,vy=1.)
        >>> orbit = sim.particles[1].calculate_orbit(sim.particles[0])
        >>> print(orbit.e) # gives the eccentricity

        Parameters
        ----------
        primary : rebound.Particle
            Central body (Optional. Default uses Jacobi coordinates)
        
        Returns
        -------
        A rebound.Orbit object 
        """
        # First check whether this is particles[0]
        clibrebound.reb_get_particle_index.restype = c_int
        index = clibrebound.reb_get_particle_index(byref(self)) # first check this isn't particles[0]
        if index == 0:
            raise ValueError("Orbital elements for particle[0] not implemented.")

        if primary is None:    # Use default, i.e., Jacobi coordinates
            clibrebound.reb_get_jacobi_com.restype = Particle   # now return jacobi center of mass
            primary = clibrebound.reb_get_jacobi_com(byref(self))
        
        err = c_int()
        clibrebound.reb_tools_particle_to_orbit_err.restype = rebound.Orbit
        o = clibrebound.reb_tools_particle_to_orbit_err(c_double(self._sim.contents.G), self, primary, byref(err))

        if err.value == 1:
            raise ValueError("Primary has no mass.")
        if err.value == 2:
            raise ValueError("Particle and primary positions are the same.")

        return o

    @property
    def orb_radius(self):
        return self.calculate_orbit().r
    @property
    def v(self):
        return self.calculate_orbit().v 
    @property
    def h(self):
        return self.calculate_orbit().h
    @property
    def P(self):
        return self.calculate_orbit().P
    @property
    def n(self):
        return self.calculate_orbit().n 
    @property
    def a(self):
        return self.calculate_orbit().a 
    @property
    def e(self):
        return self.calculate_orbit().e 
    @property
    def inc(self):
        return self.calculate_orbit().inc 
    @property
    def Omega(self):
        return self.calculate_orbit().Omega 
    @property
    def omega(self):
        return self.calculate_orbit().omega 
    @property
    def pomega(self):
        return self.calculate_orbit().pomega 
    @property
    def f(self):
        return self.calculate_orbit().f 
    @property
    def M(self):
        return self.calculate_orbit().M 
    @property
    def l(self):
        return self.calculate_orbit().l 
    @property
    def theta(self):
        return self.calculate_orbit().theta 
    @property
    def T(self):
        return self.calculate_orbit().T
    @property
    def orbit(self):
        return self.calculate_orbit()
<|MERGE_RESOLUTION|>--- conflicted
+++ resolved
@@ -47,11 +47,7 @@
         """
         return "<rebound.Particle object, id=%s m=%s x=%s y=%s z=%s vx=%s vy=%s vz=%s>"%(self.id,self.m,self.x,self.y,self.z,self.vx,self.vy,self.vz)
     
-<<<<<<< HEAD
-    def __init__(self, particle=None, m=None, x=None, y=None, z=None, vx=None, vy=None, vz=None, primary=None, a=None, P=None, e=None, inc=None, Omega=None, omega=None, pomega=None, f=None, M=None, l=None, theta=None, T=None, r=None, id=None, date=None, simulation=None):
-=======
-    def __init__(self, particle=None, m=None, x=None, y=None, z=None, vx=None, vy=None, vz=None, primary=None, a=None, e=None, inc=None, Omega=None, omega=None, pomega=None, f=None, M=None, l=None, theta=None, r=None, id=None, date=None, simulation=None, variation=None, variation2=None, variation_order=1):
->>>>>>> 3bc5fd98
+    def __init__(self, particle=None, m=None, x=None, y=None, z=None, vx=None, vy=None, vz=None, primary=None, a=None, P=None, e=None, inc=None, Omega=None, omega=None, pomega=None, f=None, M=None, l=None, theta=None, T=None, r=None, id=None, date=None, simulation=None, variation=None, variation2=None, variation_order=1):
         """
         Initializes a Particle structure.
         Typically users will not create Particle structures directly.
