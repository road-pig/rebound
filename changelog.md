# Changelog

This changelog only includes the most important changes in recent updates. For a full log of all changes, please refer to git.

## Version 3.x
<<<<<<< HEAD

### Version 3.18.0
* Fixes an issue in the SimulationArchive that prevented REBOUND from seeing more than one snapshot. This only affected simulations with a large number of particles. 
=======
### Version 3.17.5
* REBOUND will now uses the new HTTP API from NASA Horizons. This is significantly faster than the old telnet version. Thanks to Lukas Winkler for implementing this.
>>>>>>> d8e3db21

### Version 3.17.4
* REBOUND will now attempt to recover binary files and SimulationArchives which have been corrupted. Simulations can be restarted from corrupt files and in most cases the corrupt files will fix themselves.

### Version 3.17.3
* Allow for Horizon queries with future JD dates.

### Version 3.17.2
* Moved some function declarations to rebound.h. This is a temporary fix for REBOUNDx.

### Version 3.17.1
* Fixed an issue where the simulation struct in python did not match the one in C. This might have lead to unexpected behaviour in rare cases.
* Fixed various typos in the documentation
* MERCURIUS switching functions can now be set from Python. Also inluded more built-in switching functions from Hernandez (2019). 

### Version 3.17.0
* Added new 'reb_add_fmt()' function. This makes adding particles in C as easy as in python.
* Orbits can now also be initialized using the eccentric anomaly.
* Fixed an issue which prevented one loop in the gravity routine form being parallelized with OpenMP.
* Added a warning message when test particles have finite mass.
* More reliable reading of corrupt SimulationArchive files.

### Version 3.16.0
* MERCURIUS: If encounters only involve test-particles (type 0), then the algorithm is now resetting the coordinates of all massive particles after the encounter step. This only changes the outcome at the machine precision, but it makes the trajectories of massive particles independent of the close encounter history. Thanks to Kat Deck for this feature!
* MERCURIUS: The gravity routine is now $O(0.5 \cdot N^2)$ instead of $O(N^2)$ for non-OPENMP runs. This should lead to a noticable improvement in runtime.

### Version 3.15.0
* Orbital parameters of particles can now be changed in-place. For example: 'sim.particles[1].e += 0.1'.
* Implemented more chatty repr functions for most object. Printing REBOUND objects should now give some useful information. 
* Improved support for adding/removing particle in MERCURIUS during collisions.
* REBOUND now outputs an error message when one is trying to remove a particle with a negative index.
* Small updates to the documentation.
* New ipython example added, showing how to use a python collision resolve function.

### Version 3.14.0
* Due to a bug, WHFast was not thread-safe. It is now.
* Random number generator seed is now stored in the SimulationArchive. 
  This allows you to get reproducible random number even after restarting a simulation.
* Random numbers generated with the `reb_rand_*()` functions were not thread-safe.
  They are thread-safe now. Note that this required an API change. All `reb_rand_*()`
  functions now require the simulation structure as an argument. This is because the
  random number generator seed is now stored in the simulation structure. 

### Version 3.13.2
* Correct handling of test particles in reb_transformations.
* Small bug fixes 

### Version 3.13.1
* WHFast: Fixes multiple issues with testparticles in WHFast. 

### Version 3.13.0
* IAS15: Fixes a bug which leads to a biased energy error in long term integrations with fixed timesteps (see Hernandez and Holman 2020). The old version of IAS15 can still be used for the time being by setting ri_ias15.neworder=0.
* IAS15: Does not take variational particles into account when predicting new timesteps. This should be beneficial during close encounters.
* A few improvements have been made to the SimulationArchives code including a more efficient loading procedure for large datasets.

### Version 3.12.3
* Various small bug fixes 
* Added a new function sim.cite() to automatically generate citations depending on the current simulation settings. 

### Version 3.12.2
* Various bug fixes to MERCURIUS
* Performance increase when using the BASIC Gravity Routine with OpenMP
  
### Version 3.12.1
* Bug fixes to LINE and LINETREE algorithms
  
### Version 3.12.0
* Added LINETREE collision search algorithm. 
  This algorithm uses a tree to check if any two particle trajectories overlapped during the last timestep. This
  should be beneficial in large N, low density situation as it allows for much larger timesteps. A modification of the
  collision resolve routine might be necessary to allow for multiple collisions of the same particle during one timestep.
  This depends on the application and the default is to only allow one collision per timestep.

### Version 3.11.1
* Added support for test particles and first-order variational particles to the Embedded Operator Splitting (EOS).
* BASIC Gravity routine changed from O(N^2) to O(0.5 N^2). This should lead to a speed-up in most cases but will break bit-wise reproducibility from earlier versions as the ordering of floating point operations has changed.

### Version 3.11.0
* This version adds the new Embedded Operator Splitting methods from Rein (2019). See the tutorial in the ipython_examples folder for how to use them. 

### Version 3.10.2
* Updates to OrbitPlot. Includes better layout of plot and some syntax changes. See OrbitPlot documentation for the new syntax.

### Version 3.10.1
* Small syntax changes for SABA integrator family. 
* Includes high order integrators by Blanes et al. (2013).

### Version 3.10.0
* Changes for the new version of REBOUNDx. 

### Version 3.9.0
* Added new high order symplectic integrators from Wisdom et al. (1996) and Laskar & Robutel (2001). The implementation of these integrators are discussed in Rein, Tamayo & Brown (2019). 
* Implemented new bit-wise comparison functions for simulations. Python syntax is simply sim1==sim2. 
* Fixed a bug in IAS15 which prevented a restarted simulation to reproduce the original simulation exactly. 

### Version 3.8.3
* Improves and fixes various issues related to variational equations and MEGNO. 

### Version 3.8.2
* Fixes a bug which resulted in duplicate snapshots in SimulationArchives when restarting simulations.

### Version 3.8.1
*   Syntax change on the python side to create a simulation from a binary file or SimulationArchive:
    
    ```python
    rebound.Simulation.from_file("test.bin") becomes rebound.Simulation("test.bin") 
    rebound.Simulation.from_archive("test.bin",5) becomes rebound.Simulation("test.bin",5) 
    ```

### Version 3.8.0
* The hybrid integrator MERCURIUS has been completely rewritten. It can now much more easily be used in simulations where physical collisions occur. There are no more hidden particle arrays in the background, meaning adding and removing particles can occur in the same way as for other integrators. It also works reliably with any additional forces.
* The old hybrid integrator HERMES has been removed. MERCURIUS should always be equal or better in performance and accuracy.

### Version 3.7.1 
* Added getBezierPaths to SimulationArchive to allow for easy plotting of complicated trajectories. To do this, store a lot of snapshots in the SimulationArchive (several per orbit!). 
* Added functionality to add, subtract, multiply and divide simulations. This might be useful when developing new algorithms, but is most likely not useful for most users.

### Version 3.7.0
* Added a deep copy functionality: reb_copy_simulation() in C, and sim.copy() in python. 
* Refactored WHFast to enable calling only certain substeps. 

### Version 3.6.8
* Added the rhill property to reb_orbit in C and the Orbit and Particle classes in Python. This parameter corresponds to the circular Hill radius of the particle: $ a (m/(3M)^{1/3}$.

### Version 3.6.7
* Fixes an issue related to collisions and the Mercurius integrator that prevented the lastcollision property to be updated.

### Version 3.6.6
* New: Fancy plotting routine. Usage: rebound.OrbitPlot(sim, fancy=True)

### Version 3.6.5
* One can now add particles from NASA Horizons using Julian Days. For example: sim.add("Earth", date="JD2458327.500000")

### Version 3.6.4
* Fixes a memory leak when using the old SimulationArchive version. Thanks to Ian Rabago for reporting the issue.

### Version 3.6.2
* Fixes a memory leak in the SimulationArchive read function.

### Version 3.6.1
* Removed function calls to open_memstream and fmemopen which might not work on older Mac OSX versions. This only affects the internals and there are no changes to user interface. 
* Minor bug fixes

### Version 3.6.0
* SimulationArchive Version 2. With the new version of the SimulationArchive file format, you can now create snapshots of your simulations without any restrictions. You can change the number of particles, the timestep, even the integrator used during the integration. REBOUND automatically detects what has changed and only stores the differences in incremental snaphots. This reduces the filesize while keeping the format as flexible as possible. The old SimulationArchive Version 1 is still supported for now but might become deprecated in the future. All examples have been updated. As usual these are as usual good starting points for understanding the functionality and the syntax. 

### Version 3.5.12
* Added REB_COLLISION_LINE. This is a collision detection routine which serves for collisions during the last timestep, assuming that all particles travel along straight lines. This can be useful in cases where not every collision needs to be detected exactly, but the overall collision rate should be reproduced. The algorithm is O(N**2).
* Bug related to N_active and variational particles has been fixed.
* A bug where WHFast might not converge in rare cases involving negative timesteps has been fixed.

### Version 3.5.11
* Changed default collision behaviour from hardsphere bouncing to halting the simulation. An exception is raised when using the python version. In C, you need to check the status flag after integrating the simulation.

### Version 3.5.10
* Refactored OrbitPlot.

### Version 3.5.9
* SIGINT handler added. Allows for garceful exit and keyboard interrupts (even from python).

### Version 3.5.8
* WebGL widget text overlay added.

### Version 3.5.7
* Bug fixes related to WebGL widget and ipywidgets version 6

### Version 3.5.6
* Updated WebGL widget to work with ipywidgets version 7

### Version 3.5.5
* Various fixed for Mercurius

### Version 3.5.4
* Bug fix for N_active=-1 (default)

### Version 3.5.3
* Allow for better parallelization of WHFast with OpenMP.
* Addded example of the Solar System with Testparticles.
* Made simulationarchive_append a public function (might be useful for some hacking projects).

### Version 3.5.2
* Fixes an issue with the WebGL widget.
* Fixes an issue with external forces and MERCURIUS.

### Version 3.5.1
* MERCURIUS is not compatible with binary files and the SimulationArchive.

### Version 3.5.0
* The WHFast integrator now supports Jacobi coordinates (default), democratic heliocentric coordinates and WHDS coordinates. The previously separate WHFastHelio integrator has been removed. The coordinate system can now be changed by simply setting the coordinates flag in the ri_whfast struct.
* Included an experimental new integrator MERCURIUS. This is similar to the hybrid integrator in Mercury but uses WHFast and IAS15. Not ready for production yet.

### Version 3.4.0
* Added a screenshot functionality for the WebGL ipython widget. This lets you take screenshots programmatically which is useful to create movies of simulations. 

### Version 3.3.1
* Removed the march=native compiler flag as it seems to be problematic for some OSX/Sierra compilers.

### Version 3.3.0
* JANUS integrator added. This is a bit-wise reversible high-order symplectic integrator. At this time, it remains experimental. Details about this integrator will be published in an upcoming paper.

### Version 3.2.4
* Changes to the WHFastHelio integrator. This integrator now uses democratic heliocentric coordinates and a Hamiltonian splitted as proposed by Hernandez and Dehnen (2017), WHDS, which splits the Hamiltonian into three parts. It has the advantage that the integrator solves the two body problem exactly. It is not compatible with symplectic correctors, this functionality has been removed for WHFastHelio. For very high accuracy integrations of stable planetary systems, the WHFast integrator in Jacobi coordinated (and potentially symplectic correctors) should be better suited.  

### Version 3.2.3
* Various minor bug fixes. Added pre-timestep modifications for REBOUNDx. 

### Version 3.2.2
* Various minor bug fixes. One related to exact_finish_time=1. 

### Version 3.2.0
* Added real-time interactive 3D visualizations using WebGL for Jupyter notebooks. This is an early release. Not everything might be working yet and new feature will be added to the widget class. To try it out, simply run `sim.getWidget()` in a Jupyter notebook. Note that you need to have ipywidgets installed and enabled. 
* Minor changes to the Visualization backend. This should not have any consequences for users.


### Version 3.1.1
* Now stores the first characters of the current githash in binary files. This is helpful when trying to restart simulations from a binary file and making sure one uses the same version of REBOUND than in the original run. Currently, the git hash is not automatically compared when reloading a binary file. To view the githash, use e.g. hexdump. The hash appears between the first and second zero character in the first 64 bytes of the file. 

### Version 3.1.0
* Updated visualization. REBOUND now uses a modern version of OpenGL (3.3) that allows for custom shaders and therefore better looking visualizations. However, REBOUND now requires glfw3 to compile the visualization module. If you are on a Mac, then the easiest way to install the glfw3 library is with homebrew: `brew tap homebrew/versions && brew install glfw3`. If you are on Linux, you can install it with your package manager, for example with `sudo apt-get install libglfw3-dev`. 

### Version 3.0.0
* Introducing the Simulation Archive. The Simulation Archive allows for exact (bit-by-bit) reproducibility in N-body simulations and a completely new way of analyzing simulations. See Rein&Tamayo (2017) for details.
* The binary format has changed. Binary files created with an earlier version of REBOUND can not be loaded with this version. However, future binary files will be backwards compatible from this point forward.


## Version 2.x
### Version 2.20.6
* Minor bug fixes in HERMES integrator and some examples.

### Version 2.20.5
* NASA Horizons changed a telnet command. This update implements those changes and restores access to NASA Horizons from within REBOUND.

### Version 2.20.4
* Improvements to the Kepler solver. This is typically only relevant for extremly long simulation (1e11 timesteps or more) and extremely accurate simulation with symplectic correctors and a relative energy error of less than 1e-10.

### Version 2.20.3
* Small changes to HERMES integrator. It now has a Solar Switch Factor SSF to allow for close encounters with the central object. 

### Version 2.20.2
* Added adaptive HSF for HERMES integrator. More documentation and paper to follow. 

### Version 2.20.1
* Added symplectic correctors for WHFastHelio integrator. See Wisdom (2006). 
* Improved accuracy of symplectic corrector coefficients for WHFast and WHFastHelio.

### Version 2.20.0
* Added new WHFastHelio integrator. This integrator uses the WHFast Kepler solver, but uses democratic heliocentric coordinates (WHFast itself uses Jacobi coordinates). Heliocentric coordinates are advantages if planets swap positions. 

### Version 2.19.2
* Changes to how particle hashes are handled.

### Version 2.19.1
* This version removes the old SWIFTER based Wisdom-Holman routine, INTEGRATOR_WH. It wasn't working correctly for a while and the WHFast (INTEGRATOR_WHFAST) should be superior in any possible case we can think of. 

### Version 2.19.0
* Added warning/error message system. This allows warning messages to be shown directly in iPython/python programs, rather than being shown on the console. To hide the warning messages, use a filter, e.g.
.. code::  python
    
   with warnings.catch_warnings(record=True) as w:
       warnings.simplefilter("always")
       # Execute a command which triggers a warning message.
       # The message will not show up.
* Improvements regarding the WHFast logic for hyperbolic orbis. No changes should be noticeable to users.

### Version 2.18.9
* Added the reb_serialize_particle_data function for fast access to particle data via numpy array. The full syntax is explained in the documentation. Here is a short example: 
.. code:: python
   
   import numpy as np
   a = np.zeros((sim.N,3),dtype="float64")
   sim.serialize_particle_data(xyz=a)
   print(a)


### Version 2.18.5
* When loading a simulation from a binary file, REBOUND now checks if the version of the binary file is the same as the current version. 
* When saving a simulation to a binary file, all the auxiliary arrays for IAS15 are now stored. This allows for bit-by-bit reproducibility in simulations that are making use of checkpoints.


### Version 2.18.0
* We replaced the old HYBRID integrator with the new and better HERMES integrator. Details of the HERMES integrator will be explained in an upcoming paper Silburt et al (2016, in prep). 

### Version 2.17.0
* What used to be called ``id`` in the particle structure is now called ``hash``. This can be used to uniquely identify particles in a simulation. In many cases, one can just identify particles by their position in the particle array, e.g. using ``sim.particles[5]``. However, in cases where particles might get reordered in the particle array (e.g. when using a tree code), when particles can merge (by using the ``collision_resolve_merge`` routine), or when particles get added or removed manually.
* The syntax is as follows:
.. code:: python
   
   sim = rebound.Simulation()
   sim.add(m=1)
   sim.add(m=1e-3,a=1)
   # Setting a hash using a string:
   sim.particles[1].hash = "planet1"
   # Finding a particle using a string:
   p = sim.get_particle_by_hash("planet1")
   # Setting a random unique hash:
   sim.particles[1].hash = sim.generate_unique_hash() 
   # Save unique hash to find particle later
   uhash = sim.particles[1].hash
   # Find particle using the hash
   p = sim.get_particle_by_hash(uhash)
   


### Version 2.0.0
* We made many changes to the code. Most importantly, REBOUND is now thread-safe and does not use global variables anymore. All the variables that were previously global, are now contained in the ``reb_simulation`` structure. This has many advantages, for example, you can run separate simulations in parallel from within one process.
* We also made it possible to choose all modules at runtime (compared to the selection in the ``Makefile`` that was used before). This is much more in line with standard UNIX coding practice and does not severely impact performance (it might even help making REBOUND a tiny bit faster). This makes REBOUND a fully functional shared library. We added a prefix to all public functions and struct definitions: ``reb_``.
* There are still some features that haven't been fully ported. Most importantly, the MPI parallelization and the SWEEP collision detection routine. 
* The best way to get an idea of the changes we made is to look at some of the example problems and the new REBOUND documentation. If you have trouble using the new version or find a bug, please submit an issue or a pull request on github. 
<|MERGE_RESOLUTION|>--- conflicted
+++ resolved
@@ -3,14 +3,12 @@
 This changelog only includes the most important changes in recent updates. For a full log of all changes, please refer to git.
 
 ## Version 3.x
-<<<<<<< HEAD
 
 ### Version 3.18.0
 * Fixes an issue in the SimulationArchive that prevented REBOUND from seeing more than one snapshot. This only affected simulations with a large number of particles. 
-=======
+
 ### Version 3.17.5
 * REBOUND will now uses the new HTTP API from NASA Horizons. This is significantly faster than the old telnet version. Thanks to Lukas Winkler for implementing this.
->>>>>>> d8e3db21
 
 ### Version 3.17.4
 * REBOUND will now attempt to recover binary files and SimulationArchives which have been corrupted. Simulations can be restarted from corrupt files and in most cases the corrupt files will fix themselves.
