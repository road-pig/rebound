#include <stdio.h>
#include <stdlib.h>
#include <unistd.h>
#include <math.h>
#include <time.h>
#include "main.h"
#include "particle.h"
#include "boundaries.h"
#include "output.h"

extern double OMEGA;
extern double coefficient_of_restitution;
extern double minimum_collision_velocity;

void problem_init(int argc, char* argv[]){
	// Setup constants
	OMEGA = 1.;
	// Setup particle structures
<<<<<<< HEAD
	boxsize = 1;
	init_particles(200);
	dt = 1e-3;
	// Initial conditions
	for (int i =0;i<N;i++){
		particles[i].x = ((double)rand()/(double)RAND_MAX-0.5)*boxsize;
		particles[i].y = ((double)rand()/(double)RAND_MAX-0.5)*boxsize;
		particles[i].z = 0.1*((double)rand()/(double)RAND_MAX-0.5)*boxsize;
=======
	boxsize_x = 2;
	boxsize_y = 4;
	boxsize_z = 1;
	init_particles(50);
	coefficient_of_restitution = 0.5;
	minimum_collision_velocity = 0.005;
	dt = 1e-3;
	// Initial conditions
	for (int i =0;i<N;i++){
		particles[i].x = ((double)rand()/(double)RAND_MAX-0.5)*boxsize_x;
		particles[i].y = ((double)rand()/(double)RAND_MAX-0.5)*boxsize_y;
		particles[i].z = 0;//0.1*((double)rand()/(double)RAND_MAX-0.5)*boxsize;
>>>>>>> 1e9a447c
		particles[i].vx = 0;
		particles[i].vy = -1.5*particles[i].x*OMEGA;
		particles[i].vz = 0;
		particles[i].ax = 0;
		particles[i].ay = 0;
		particles[i].az = 0;
		particles[i].m = 0.0001;
		particles[i].r = 0.1;
	}
	// Do use ghost boxes in x and y
	nghostx = 1;
	nghosty = 1;
	nghostz = 0;
}

void problem_inloop(){

}

void problem_output(){
	if (output_check(1e-1*2.*M_PI)){
		output_append_velocity_dispersion("veldisp.txt");
	}
}

void problem_finish(){

}<|MERGE_RESOLUTION|>--- conflicted
+++ resolved
@@ -16,16 +16,6 @@
 	// Setup constants
 	OMEGA = 1.;
 	// Setup particle structures
-<<<<<<< HEAD
-	boxsize = 1;
-	init_particles(200);
-	dt = 1e-3;
-	// Initial conditions
-	for (int i =0;i<N;i++){
-		particles[i].x = ((double)rand()/(double)RAND_MAX-0.5)*boxsize;
-		particles[i].y = ((double)rand()/(double)RAND_MAX-0.5)*boxsize;
-		particles[i].z = 0.1*((double)rand()/(double)RAND_MAX-0.5)*boxsize;
-=======
 	boxsize_x = 2;
 	boxsize_y = 4;
 	boxsize_z = 1;
@@ -38,7 +28,6 @@
 		particles[i].x = ((double)rand()/(double)RAND_MAX-0.5)*boxsize_x;
 		particles[i].y = ((double)rand()/(double)RAND_MAX-0.5)*boxsize_y;
 		particles[i].z = 0;//0.1*((double)rand()/(double)RAND_MAX-0.5)*boxsize;
->>>>>>> 1e9a447c
 		particles[i].vx = 0;
 		particles[i].vy = -1.5*particles[i].x*OMEGA;
 		particles[i].vz = 0;
